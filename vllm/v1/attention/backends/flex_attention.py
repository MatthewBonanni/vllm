--- conflicted
+++ resolved
@@ -8,17 +8,6 @@
 import torch
 import torch._dynamo.decorators
 import torch.nn.functional as F
-<<<<<<< HEAD
-from torch.nn.attention.flex_attention import (BlockMask, _mask_mod_signature,
-                                               _score_mod_signature, and_masks,
-                                               create_block_mask,
-                                               flex_attention)
-
-from vllm.attention.backends.abstract import (AttentionBackend, AttentionImpl,
-                                              AttentionMetadata, AttentionType,
-                                              is_quantized_kv_cache)
-from vllm.attention.backends.registry import _Backend, register_attn_backend
-=======
 from torch.nn.attention.flex_attention import (
     BlockMask,
     _mask_mod_signature,
@@ -35,7 +24,7 @@
     AttentionType,
     is_quantized_kv_cache,
 )
->>>>>>> fc679696
+from vllm.attention.backends.registry import _Backend, register_attn_backend
 from vllm.config import VllmConfig
 from vllm.logger import init_logger
 from vllm.model_executor.layers.batch_invariant import (
