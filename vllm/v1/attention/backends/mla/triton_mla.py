--- conflicted
+++ resolved
@@ -6,17 +6,12 @@
 import torch
 
 from vllm import envs
-<<<<<<< HEAD
-from vllm.attention.backends.abstract import (AttentionLayer, AttentionType,
-                                              is_quantized_kv_cache)
-from vllm.attention.backends.registry import _Backend, register_attn_backend
-=======
 from vllm.attention.backends.abstract import (
     AttentionLayer,
     AttentionType,
     is_quantized_kv_cache,
 )
->>>>>>> fc679696
+from vllm.attention.backends.registry import _Backend, register_attn_backend
 from vllm.attention.ops.triton_decode_attention import decode_attention_fwd
 from vllm.attention.ops.triton_flash_attention import triton_attention
 from vllm.logger import init_logger
