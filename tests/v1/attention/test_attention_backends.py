# SPDX-License-Identifier: Apache-2.0
# SPDX-FileCopyrightText: Copyright contributors to the vLLM project
"""Tests for v1 attention backends without GPUModelRunner dependency."""

from functools import partial
from typing import Optional, Union

import pytest
import torch
from torch.nn.attention.flex_attention import create_block_mask, flex_attention

<<<<<<< HEAD
from tests.v1.attention.utils import (BatchSpec, create_common_attn_metadata,
                                      create_standard_kv_cache_spec,
                                      create_vllm_config,
                                      try_get_attention_backend)
=======
from tests.v1.attention.utils import (
    BatchSpec,
    create_common_attn_metadata,
    create_standard_kv_cache_spec,
    create_vllm_config,
    get_attention_backend,
)
>>>>>>> fc679696
from vllm.attention.backends.registry import _Backend
from vllm.config import ModelConfig
from vllm.platforms import current_platform
from vllm.utils import STR_DTYPE_TO_TORCH_DTYPE, cdiv, is_torch_equal_or_newer
from vllm.v1.attention.backends.utils import (
    CommonAttentionMetadata,
    set_kv_cache_layout,
)
from vllm.v1.kv_cache_interface import FullAttentionSpec

BACKENDS_TO_TEST = [
    _Backend.FLASH_ATTN,
    _Backend.FLASHINFER,
    _Backend.FLEX_ATTENTION,
    _Backend.TRITON_ATTN,
    _Backend.TREE_ATTN,
    "FLEX_ATTENTION_SLOW",
]

# Remove flashinfer from the list if it's not available
try:
    import flashinfer  # noqa: F401
except ImportError:
    BACKENDS_TO_TEST.remove(_Backend.FLASHINFER)


def _convert_dtype_to_torch(dtype):
    """Convert ModelDType to torch.dtype."""
    if isinstance(dtype, str):
        if dtype == "auto":
            return torch.float16  # Default dtype for testing
        elif dtype in STR_DTYPE_TO_TORCH_DTYPE:
            return STR_DTYPE_TO_TORCH_DTYPE[dtype]
        else:
            raise ValueError(f"Unknown dtype: {dtype}")
    elif isinstance(dtype, torch.dtype):
        return dtype
    else:
        raise ValueError(f"Unknown dtype: {dtype}")


# Define common batch configurations
BATCH_SPECS = {
    "small_decode": BatchSpec(seq_lens=[32, 40], query_lens=[1, 1]),
    "small_prefill": BatchSpec(seq_lens=[32, 40], query_lens=[8, 8]),
    "mixed_small": BatchSpec(seq_lens=[32, 40, 48, 56], query_lens=[1, 1, 5, 5]),
    "medium_decode": BatchSpec(
        seq_lens=[128, 256, 512, 1024, 128, 256, 512, 1024],
        query_lens=[1, 1, 1, 1, 1, 1, 1, 1],
    ),
    "medium_prefill": BatchSpec(
        seq_lens=[256, 512, 1024, 2048], query_lens=[16, 16, 16, 16]
    ),
    "mixed_medium": BatchSpec(
        seq_lens=[512, 1024, 2048, 512, 1024, 2048], query_lens=[1, 1, 1, 7, 7, 7]
    ),
    "large_decode": BatchSpec(seq_lens=[2048] * 32, query_lens=[1] * 32),
    "large_prefill": BatchSpec(seq_lens=[4096] * 8, query_lens=[32] * 8),
    "single_decode": BatchSpec(seq_lens=[1024], query_lens=[1]),
    "single_prefill": BatchSpec(seq_lens=[1024], query_lens=[64]),
}


def create_and_prepopulate_kv_cache(
    k_contexts: list[torch.Tensor],
    v_contexts: list[torch.Tensor],
    block_size: int,
    num_kv_heads: int,
    head_size: int,
    dtype: torch.dtype,
    device: torch.device,
    num_blocks: int,
    common_attn_metadata: CommonAttentionMetadata,
    randomize_blocks: bool = True,
) -> torch.Tensor:
    """Create and prepopulate a KV cache with context data.

    Args:
        k_contexts: List of key context tensors for each sequence
        v_contexts: List of value context tensors for each sequence
        seq_lens: List of sequence lengths
        block_size: Size of each block
        num_kv_heads: Number of KV heads
        head_size: Size of each head
        dtype: Data type for the cache
        device: Device to create the cache on
        num_blocks: Total number of blocks in the cache
        block_table: Block table tensor to populate
        randomize_blocks: Whether to randomly permute blocks
                          or use sequential order

    Returns:
        Tuple of (kv_cache, updated_block_table)
    """
    batch_size = len(k_contexts)
    seq_lens = common_attn_metadata.seq_lens_cpu
    query_lens = (
        common_attn_metadata.query_start_loc_cpu[1:]
        - common_attn_metadata.query_start_loc_cpu[:-1]
    )
    context_lens = common_attn_metadata.num_computed_tokens_cpu
    block_table = common_attn_metadata.block_table_tensor
    slot_mapping = common_attn_metadata.slot_mapping

    # Create KV cache
    kv_cache = torch.empty(
        2, num_blocks, block_size, num_kv_heads, head_size, dtype=dtype, device=device
    )
    kv_cache_flat = kv_cache.view(2, -1, num_kv_heads, head_size)

    # Populate the cache with the context tokens
    # Start from block_id=1 since block_id=0 is considered the null block
    start_block_idx = 1
    for i in range(batch_size):
        k_context, v_context = k_contexts[i], v_contexts[i]
        start = start_block_idx * block_size
        end = start + k_context.shape[0]
        kv_cache_flat[0, start:end, ...] = k_context
        kv_cache_flat[1, start:end, ...] = v_context

        # Stay block aligned and allocate enough blocks for the new tokens
        start_block_idx += cdiv(int(seq_lens[i]), block_size)

    blocks_end = start_block_idx

    # Permute the context blocks (excluding block 0 which is null)
    if randomize_blocks:
        # Random permutation starting from block 1
        perm = torch.randperm(blocks_end - 1) + 1
    else:
        # Sequential order starting from block 1
        perm = torch.arange(1, blocks_end)

    inv_perm = torch.zeros(blocks_end, dtype=torch.long, device=device)
    # Add 1 to account for starting from block 1
    inv_perm[1:] = torch.argsort(perm) + 1
    kv_cache[:, 1:blocks_end, ...] = kv_cache[:, perm, ...]

    # Construct the right block table
    # Start from block_id=1 since block_id=0 is considered the null block
    start_block_idx = 1
    for i in range(batch_size):
        num_blocks_for_seq = cdiv(int(seq_lens[i]), block_size)
        start = start_block_idx
        end = start + num_blocks_for_seq
        block_table[i, :num_blocks_for_seq] = inv_perm[start:end]
        start_block_idx += num_blocks_for_seq

        # Create a realistic slot mapping that corresponds to the block table
    for i in range(batch_size):
        token_offsets = torch.arange(int(query_lens[i])) + int(context_lens[i])
        block_indices = token_offsets // block_size
        token_inter_block_offsets = token_offsets % block_size
        start = common_attn_metadata.query_start_loc_cpu[i]
        end = common_attn_metadata.query_start_loc_cpu[i + 1]
        slot_mapping[start:end] = block_table[
            i, block_indices
        ] * block_size + token_inter_block_offsets.to(device)

    return kv_cache


class MockAttentionLayer:
    """A mock attention layer for testing."""

    def __init__(self, device: torch.device):
        self._q_scale = torch.tensor(1.0, device=device)
        self._k_scale = torch.tensor(1.0, device=device)
        self._v_scale = torch.tensor(1.0, device=device)
        # Add float versions for flashinfer
        self._q_scale_float = 1.0
        self._k_scale_float = 1.0
        self._v_scale_float = 1.0


def run_attention_backend(
    backend: _Backend,
    kv_cache_spec: FullAttentionSpec,
    layer_names: list[str],
    vllm_config,
    device: torch.device,
    common_attn_metadata: CommonAttentionMetadata,
    query: torch.Tensor,
    key: torch.Tensor,
    value: torch.Tensor,
    kv_cache: torch.Tensor,
    sliding_window: Optional[int] = None,
) -> torch.Tensor:
    """Run attention computation using the specified backend's AttentionImpl."""

    # Handle special case for FLEX_ATTENTION_SLOW
    actual_backend = backend

    use_direct_block_mask = is_torch_equal_or_newer("2.9.0.dev0")
    if backend == "FLEX_ATTENTION_SLOW":
        actual_backend = _Backend.FLEX_ATTENTION
        use_direct_block_mask = False

    builder_cls, impl_cls = try_get_attention_backend(actual_backend)

    # Mock flashinfer's get_per_layer_parameters if needed
    if actual_backend == _Backend.FLASHINFER:
        import unittest.mock

        from vllm.v1.attention.backends.utils import PerLayerParameters

        def mock_get_per_layer_parameters(vllm_config, layer_names, impl_cls):
            # Return mock parameters for a single layer
            head_size = vllm_config.model_config.get_head_size()
            return {
                layer_name: PerLayerParameters(
                    window_left=-1,  # No sliding window
                    logits_soft_cap=0.0,  # No soft cap
                    sm_scale=1.0 / (head_size**0.5),  # Standard scale
                )
                for layer_name in layer_names
            }

        with unittest.mock.patch(
            "vllm.v1.attention.backends.flashinfer.get_per_layer_parameters",
            mock_get_per_layer_parameters,
        ):
            builder = builder_cls(kv_cache_spec, layer_names, vllm_config, device)
            attn_metadata = builder.build(
                common_prefix_len=0,
                common_attn_metadata=common_attn_metadata,
            )
    else:
        # Build metadata
        builder = builder_cls(kv_cache_spec, layer_names, vllm_config, device)
        if actual_backend == _Backend.FLEX_ATTENTION:
            builder.direct_build = use_direct_block_mask
        attn_metadata = builder.build(
            common_prefix_len=0,
            common_attn_metadata=common_attn_metadata,
        )

    # Instantiate implementation
    num_heads = vllm_config.model_config.get_num_attention_heads(
        vllm_config.parallel_config
    )
    num_kv_heads = vllm_config.model_config.get_num_kv_heads(
        vllm_config.parallel_config
    )
    head_size = vllm_config.model_config.get_head_size()
    scale = 1.0 / (head_size**0.5)
    impl = impl_cls(
        num_heads=num_heads,
        head_size=head_size,
        scale=scale,
        num_kv_heads=num_kv_heads,
        alibi_slopes=None,
        sliding_window=sliding_window,
        kv_cache_dtype="auto",
    )

    # Create mock layer and output buffer
    mock_layer = MockAttentionLayer(device)
    output = torch.empty_like(query)

    # Run forward pass
    # NOTE: The query, key, and value are already shaped correctly
    # in the calling test function.
    output = impl.forward(
        mock_layer, query, key, value, kv_cache, attn_metadata, output=output
    )

    return output


def _test_backend_correctness(
    batch_spec: BatchSpec,
    model: str,
    backend_to_test: list[Union[_Backend, str]],
    mask_mod,
    *,
    block_size: int = 16,
    atol: float = 1e-2,
    rtol: float = 1e-2,
):
    """
    Test that all backends produce similar outputs to a reference implementation
    using torch.nn.functional.scaled_dot_product_attention.

    This test works by:
    1. Generating a batch of sequences with specified context and query lengths.
    2. Computing a ground-truth attention output using torch.sdpa on
       contiguous Q, K, and V tensors.
    3. Simulating vLLM's paged KV cache: It takes the context portion of the
       K/V tensors and manually places them into a paged buffer according to
       the test's (randomly generated) block table.
    4. Running each vLLM attention backend with the new queries and the
       simulated paged KV cache.
    5. Comparing the vLLM backend's output to the ground-truth SDPA output.
    """
    current_platform.seed_everything(42)
    vllm_config = create_vllm_config(
        model_name=model,
        max_model_len=max(batch_spec.seq_lens),
        block_size=block_size,
        num_gpu_blocks=8192,
    )
    device = torch.device("cuda:0")

    kv_cache_spec = create_standard_kv_cache_spec(vllm_config)

    # 1. Setup
    batch_size = batch_spec.batch_size
    seq_lens = batch_spec.seq_lens
    query_lens = batch_spec.query_lens
    num_q_heads = vllm_config.model_config.get_num_attention_heads(
        vllm_config.parallel_config
    )
    num_kv_heads = vllm_config.model_config.get_num_kv_heads(
        vllm_config.parallel_config
    )
    head_size = vllm_config.model_config.get_head_size()
    sliding_window = vllm_config.model_config.get_sliding_window()
    dtype = _convert_dtype_to_torch(vllm_config.model_config.dtype)
    block_size = vllm_config.cache_config.block_size
    scale = 1.0 / (head_size**0.5)

    # 2. Generate data and compute SDPA reference output
    all_q_vllm, all_k_vllm, all_v_vllm = [], [], []
    all_sdpa_outputs = []
    k_contexts, v_contexts = [], []

    for i in range(batch_size):
        s_len = seq_lens[i]
        q_len = query_lens[i]
        context_len = s_len - q_len

        # Generate Q, K, V for the whole sequence to be used in SDPA
        q = torch.randn(q_len, num_q_heads, head_size, dtype=dtype, device=device)
        k_full = torch.randn(s_len, num_kv_heads, head_size, dtype=dtype, device=device)
        v_full = torch.randn(s_len, num_kv_heads, head_size, dtype=dtype, device=device)

        # SDPA expects (N, H, L, D), so unsqueeze batch and permute
        q_sdpa_in = q.unsqueeze(0).transpose(1, 2)
        k_sdpa_in = k_full.unsqueeze(0).transpose(1, 2)
        v_sdpa_in = v_full.unsqueeze(0).transpose(1, 2)

        if num_q_heads != num_kv_heads:
            assert num_q_heads % num_kv_heads == 0, (
                f"num_q_heads ({num_q_heads}) must be divisible by "
                f"num_kv_heads ({num_kv_heads})"
            )
            repeats = num_q_heads // num_kv_heads
            k_sdpa_in = k_sdpa_in.repeat_interleave(repeats, dim=1)
            v_sdpa_in = v_sdpa_in.repeat_interleave(repeats, dim=1)

        # Create causal mask: query token i attends to positions 0 to
        #  (context_len + i)
        kv_len = s_len

        final_mask_mod = partial(mask_mod, context_len=context_len)
        block_mask = create_block_mask(
            final_mask_mod, B=None, H=None, Q_LEN=q_len, KV_LEN=kv_len, device=device
        )
        sdpa_out_i = flex_attention(
            q_sdpa_in,
            k_sdpa_in,
            v_sdpa_in,
            block_mask=block_mask,
            scale=scale,
            enable_gqa=True,
        )

        all_sdpa_outputs.append(sdpa_out_i.transpose(1, 2).squeeze(0))

        # Inputs for vLLM backends are just the new tokens
        all_q_vllm.append(q)
        all_k_vllm.append(k_full[context_len:])
        all_v_vllm.append(v_full[context_len:])

        # Contextual K/V data used to populate the paged cache
        k_contexts.append(k_full[:context_len])
        v_contexts.append(v_full[:context_len])

    query_vllm = torch.cat(all_q_vllm, dim=0)
    key_vllm = torch.cat(all_k_vllm, dim=0)
    value_vllm = torch.cat(all_v_vllm, dim=0)
    sdpa_output = torch.cat(all_sdpa_outputs, dim=0)

    common_attn_metadata = create_common_attn_metadata(
        batch_spec, vllm_config.cache_config.block_size, device
    )

    # 3. Simulate Paged KV Cache and a realistic slot_mapping
    kv_cache = create_and_prepopulate_kv_cache(
        k_contexts=k_contexts,
        v_contexts=v_contexts,
        block_size=block_size,
        num_kv_heads=num_kv_heads,
        head_size=head_size,
        dtype=dtype,
        device=device,
        num_blocks=vllm_config.cache_config.num_gpu_blocks or 1000,
        common_attn_metadata=common_attn_metadata,
        randomize_blocks=True,
    )

    # 4. Run vLLM backends and compare
    # Note: flex_attention has known Triton kernel compatibility issues
    # with test infrastructures
    for backend_name in backend_to_test:
        # FlashAttentionm + FlexAttention:
        #   [2, num_blocks, block_size, num_kv_heads, head_size]
        # FlashInfer:
        #   [num_blocks, 2, block_size, num_kv_heads, head_size]
        # Select the appropriate KV cache format for each backend
        kv_cache_for_backend = kv_cache
        if backend_name == _Backend.FLASHINFER:
            kv_cache_for_backend = kv_cache.transpose(0, 1)

            # For FlashInfer default to HND layout and
            kv_cache_for_backend = (
                kv_cache_for_backend.transpose(2, 3).contiguous().transpose(2, 3)
            )
            set_kv_cache_layout("HND")

        backend_output = run_attention_backend(
            backend_name,
            kv_cache_spec,
            ["placeholder"],
            vllm_config,
            device,
            common_attn_metadata,
            query_vllm,
            key_vllm,
            value_vllm,
            kv_cache_for_backend,
            sliding_window=sliding_window,
        )

        # Check shape and dtype consistency
        assert backend_output.shape == sdpa_output.shape, (
            f"[{backend_name}] shape {backend_output.shape} != "
            f"SDPA shape {sdpa_output.shape}"
        )
        assert backend_output.dtype == sdpa_output.dtype, (
            f"[{backend_name}] dtype {backend_output.dtype} != "
            f"SDPA dtype {sdpa_output.dtype}"
        )

        assert torch.isfinite(backend_output).all(), (
            f"[{backend_name}] produced non-finite values"
        )

        # Check numerical similarity
        def error_msg(msg: str, backend_name: str):
            return f"[{backend_name}] output differs from SDPA baseline. {msg}"

        torch.testing.assert_close(
            backend_output,
            sdpa_output,
            rtol=rtol,
            atol=atol,
            msg=partial(error_msg, backend_name=backend_name),
        )


@pytest.mark.parametrize(
    "batch_spec_name",
    [
        "small_decode",
        "small_prefill",
        "mixed_small",
        "medium_decode",
        "medium_prefill",
        "mixed_medium",
        "large_decode",
        "large_prefill",
        "single_decode",
        "single_prefill",
    ],
)
@pytest.mark.parametrize("model", ["meta-llama/Meta-Llama-3-8B"])
def test_causal_backend_correctness(batch_spec_name: str, model: str):
    """Test backend's correctness with causal attention."""

    def causal_mask_mod(
        b: torch.Tensor,
        h: torch.Tensor,
        q_idx: torch.Tensor,
        kv_idx: torch.Tensor,
        *,
        context_len: int,
    ):
        return (q_idx + context_len) >= kv_idx

    batch_spec = BATCH_SPECS[batch_spec_name]
    LARGE_BLOCK_BACKENDS = (
        [_Backend.FLEX_ATTENTION] if is_torch_equal_or_newer("2.9.0.dev0") else []
    )
    SMALL_BLOCK_BACKENDS = [
        x for x in BACKENDS_TO_TEST if x not in LARGE_BLOCK_BACKENDS
    ]
    _test_backend_correctness(batch_spec, model, SMALL_BLOCK_BACKENDS, causal_mask_mod)

    # Fast FlexAttention needs to run with block_size=128
    if LARGE_BLOCK_BACKENDS:
        _test_backend_correctness(
            batch_spec, model, LARGE_BLOCK_BACKENDS, causal_mask_mod, block_size=128
        )


SLIDING_WINDOW_BACKENDS_TO_TEST = [
    _Backend.FLASH_ATTN,
    _Backend.FLEX_ATTENTION,
    _Backend.TRITON_ATTN,
    "FLEX_ATTENTION_SLOW",
]


@pytest.mark.parametrize(
    "batch_spec_name",
    ["small_decode", "small_prefill", "mixed_medium", "large_decode", "large_prefill"],
)
@pytest.mark.parametrize("model", ["microsoft/Phi-tiny-MoE-instruct"])
def test_sliding_window_backend_correctness(batch_spec_name: str, model: str):
    """Test backend's correctness with sliding window attention."""

    def sliding_window_mask_mod(
        b: torch.Tensor,
        h: torch.Tensor,
        q_idx: torch.Tensor,
        kv_idx: torch.Tensor,
        *,
        context_len: int,
        sliding_window: int,
    ):
        causal_mask = q_idx + context_len >= kv_idx
        window_mask = q_idx + context_len - kv_idx < sliding_window
        return causal_mask & window_mask

    batch_spec = BATCH_SPECS[batch_spec_name]
    model_config = ModelConfig(model=model, max_model_len=max(batch_spec.seq_lens))
    sliding_window = model_config.get_sliding_window()
    sliding_window_mask_mod_fn = partial(
        sliding_window_mask_mod, sliding_window=sliding_window
    )

    LARGE_BLOCK_BACKENDS = (
        [_Backend.FLEX_ATTENTION] if is_torch_equal_or_newer("2.9.0.dev0") else []
    )
    SMALL_BLOCK_BACKENDS = [
        x for x in SLIDING_WINDOW_BACKENDS_TO_TEST if x not in LARGE_BLOCK_BACKENDS
    ]
    _test_backend_correctness(
        batch_spec, model, SMALL_BLOCK_BACKENDS, sliding_window_mask_mod_fn
    )

    # Fast FlexAttention needs to run with block_size=128
    if LARGE_BLOCK_BACKENDS:
        _test_backend_correctness(
            batch_spec,
            model,
            LARGE_BLOCK_BACKENDS,
            sliding_window_mask_mod_fn,
            block_size=128,
        )<|MERGE_RESOLUTION|>--- conflicted
+++ resolved
@@ -9,20 +9,13 @@
 import torch
 from torch.nn.attention.flex_attention import create_block_mask, flex_attention
 
-<<<<<<< HEAD
-from tests.v1.attention.utils import (BatchSpec, create_common_attn_metadata,
-                                      create_standard_kv_cache_spec,
-                                      create_vllm_config,
-                                      try_get_attention_backend)
-=======
 from tests.v1.attention.utils import (
     BatchSpec,
     create_common_attn_metadata,
     create_standard_kv_cache_spec,
     create_vllm_config,
-    get_attention_backend,
+    try_get_attention_backend,
 )
->>>>>>> fc679696
 from vllm.attention.backends.registry import _Backend
 from vllm.config import ModelConfig
 from vllm.platforms import current_platform
